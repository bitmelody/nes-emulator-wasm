use crate::{
    apu::{Apu, ApuRegisters, Channel},
    audio::Audio,
    cart::Cart,
    common::{Clock, Kind, NesRegion, Regional, Reset},
    cpu::{Cpu, Irq},
    genie::GenieCode,
    input::{Input, InputRegisters, Joypad, Slot, Zapper},
    mapper::{Mapped, MappedRead, MappedWrite, Mapper, MemMap},
    mem::{Access, Mem, RamState},
    ppu::{Ppu, PpuRegisters},
    NesResult,
};
use serde::{Deserialize, Serialize};
use std::collections::HashMap;

/// NES Bus
///
/// <http://wiki.nesdev.com/w/index.php/CPU_memory_map>
///
/// |-----------------| $FFFF |-----------------|
/// | PRG-ROM         |       |                 |
/// |-----------------| $8000 |-----------------|
/// | PRG-RAM or SRAM |       | PRG-RAM or SRAM |
/// |-----------------| $6000 |-----------------|
/// | Expansion       |       | Expansion       |
/// | Modules         |       | Modules         |
/// |-----------------| $4020 |-----------------|
/// | APU/Input       |       |                 |
/// | Registers       |       |                 |
/// |- - - - - - - - -| $4000 |                 |
/// | PPU Mirrors     |       | I/O Registers   |
/// | $2000-$2007     |       |                 |
/// |- - - - - - - - -| $2008 |                 |
/// | PPU Registers   |       |                 |
/// |-----------------| $2000 |-----------------|
/// | WRAM Mirrors    |       |                 |
/// | $0000-$07FF     |       |                 |
/// |- - - - - - - - -| $0800 |                 |
/// | WRAM            |       | 2K Internal     |
/// |- - - - - - - - -| $0200 | Work RAM        |
/// | Stack           |       |                 |
/// |- - - - - - - - -| $0100 |                 |
/// | Zero Page       |       |                 |
/// |-----------------| $0000 |-----------------|
#[derive(Clone, Serialize, Deserialize)]
#[must_use]
pub struct CpuBus {
    wram: Vec<u8>,
    region: NesRegion,
    ram_state: RamState,
    battery_backed: bool,
    prg_ram: Vec<u8>,
    prg_ram_protect: bool,
    prg_rom: Vec<u8>,
    ppu: Ppu,
    apu: Apu,
    input: Input,
    oam_dma: bool,
    oam_dma_addr: u16,
    audio_samples: Vec<f32>,
    genie_codes: HashMap<u16, GenieCode>,
    cycle: usize, // Total number of CPU cycles ran
    open_bus: u8,
}

impl Default for CpuBus {
    fn default() -> Self {
        Self::new(RamState::default())
    }
}

impl CpuBus {
    const WRAM_SIZE: usize = 0x0800; // 2K NES Work Ram available to the CPU

    pub fn new(ram_state: RamState) -> Self {
        let mut wram = vec![0x00; Self::WRAM_SIZE];
        RamState::fill(&mut wram, ram_state);
        Self {
            wram,
            region: NesRegion::default(),
            ram_state,
            battery_backed: false,
            prg_ram: vec![],
            prg_ram_protect: false,
            prg_rom: vec![],
            ppu: Ppu::new(),
            apu: Apu::new(),
            input: Input::new(),
            oam_dma: false,
            oam_dma_addr: 0x0000,
            audio_samples: vec![],
            genie_codes: HashMap::new(),
            cycle: 0,
            open_bus: 0x00,
        }
    }

    #[inline]
    pub const fn ppu(&self) -> &Ppu {
        &self.ppu
    }

    #[inline]
    pub fn ppu_mut(&mut self) -> &mut Ppu {
        &mut self.ppu
    }

    #[inline]
    pub const fn apu(&self) -> &Apu {
        &self.apu
    }

    #[inline]
    pub fn apu_mut(&mut self) -> &mut Apu {
        &mut self.apu
    }

    #[inline]
    pub const fn mapper(&self) -> &Mapper {
        self.ppu.mapper()
    }

    #[inline]
    pub fn mapper_mut(&mut self) -> &mut Mapper {
        self.ppu.mapper_mut()
    }

    #[inline]
    pub const fn joypad(&self, slot: Slot) -> &Joypad {
        self.input.joypad(slot)
    }

    #[inline]
    pub fn joypad_mut(&mut self, slot: Slot) -> &mut Joypad {
        self.input.joypad_mut(slot)
    }

    #[inline]
    pub const fn zapper(&self) -> &Zapper {
        self.input.zapper()
    }

    #[inline]
    pub fn zapper_mut(&mut self) -> &mut Zapper {
        self.input.zapper_mut()
    }

    #[inline]
    pub fn load_cart(&mut self, cart: Cart) {
        // Start with ~20ms of audio capacity
        self.audio_samples
            .resize((Cpu::region_clock_rate(cart.region()) * 0.02) as usize, 0.0);
        self.battery_backed = cart.battery_backed();
        self.set_region(cart.region());
        self.load_prg_rom(cart.prg_rom);
        self.load_prg_ram(cart.prg_ram);
        self.ppu.load_chr_rom(cart.chr_rom);
        self.ppu.load_chr_ram(cart.chr_ram);
        self.ppu.load_ex_ram(cart.ex_ram);
        self.ppu.load_mapper(cart.mapper);
    }

    #[inline]
    pub fn load_prg_rom(&mut self, prg_rom: Vec<u8>) {
        self.prg_rom = prg_rom;
    }

    #[inline]
    pub fn load_prg_ram(&mut self, prg_ram: Vec<u8>) {
        self.prg_ram = prg_ram;
    }

    #[inline]
    #[must_use]
    pub const fn cart_battery_backed(&self) -> bool {
        self.battery_backed
    }

    #[inline]
    #[must_use]
    pub fn sram(&self) -> &[u8] {
        &self.prg_ram
    }

    #[inline]
    pub fn load_sram(&mut self, sram: Vec<u8>) {
        if self.cart_battery_backed() {
            self.prg_ram = sram;
        }
    }

    /// Add a Game Genie code to override memory reads/writes.
    ///
    /// # Errors
    ///
    /// Errors if genie code is invalid.
    pub fn add_genie_code(&mut self, code: String) -> NesResult<()> {
        let genie_code = GenieCode::new(code)?;
        let addr = genie_code.addr();
        self.genie_codes.insert(addr, genie_code);
        Ok(())
    }

    #[inline]
    pub fn remove_genie_code(&mut self, code: &str) {
        self.genie_codes.retain(|_, gc| gc.code() != code);
    }

    #[inline]
    fn genie_read(&self, addr: u16, val: u8) -> u8 {
        self.genie_codes
            .get(&addr)
            .map_or(val, |genie_code| genie_code.read(val))
    }

    #[inline]
    fn mix_audio(&mut self, sample1: f32, sample2: f32) {
        self.audio_samples.push(sample1 + sample2);
    }

    #[inline]
    #[must_use]
    pub fn audio_samples(&self) -> &[f32] {
        &self.audio_samples
    }

    #[inline]
    pub fn clear_audio_samples(&mut self) {
        self.audio_samples.clear();
    }

    #[inline]
    #[must_use]
    pub const fn nmi_pending(&self) -> bool {
        self.ppu.nmi_pending()
    }

    #[inline]
    pub fn irqs_pending(&self) -> Irq {
        let mut irq = Irq::empty();
        irq.set(Irq::MAPPER, self.mapper().irq_pending());
        irq |= self.apu.irqs_pending();
        irq
    }

    #[inline]
    #[must_use]
    pub fn dmc_dma(&mut self) -> bool {
        self.apu.dmc_dma()
    }

    #[inline]
    #[must_use]
    pub const fn dmc_dma_addr(&self) -> u16 {
        self.apu.dmc_dma_addr()
    }

    #[inline]
    pub fn load_dmc_buffer(&mut self, val: u8) {
        self.apu.load_dmc_buffer(val);
    }

    #[inline]
    #[must_use]
    pub const fn oam_dma(&self) -> bool {
        self.oam_dma
    }

    #[inline]
    #[must_use]
    pub const fn oam_dma_addr(&self) -> u16 {
        self.oam_dma_addr
    }

    #[inline]
    pub fn oam_dma_finish(&mut self) {
        self.oam_dma = false;
    }

    #[inline]
    #[must_use]
    pub const fn ppu_cycle(&self) -> u32 {
        self.ppu.cycle()
    }

    #[inline]
    #[must_use]
    pub const fn ppu_scanline(&self) -> u32 {
        self.ppu.scanline()
    }

    #[inline]
    #[must_use]
    pub fn frame_buffer(&self) -> &[u16] {
        self.ppu.frame_buffer()
    }

    #[inline]
    #[must_use]
    pub const fn frame_number(&self) -> u32 {
        self.ppu.frame_number()
    }

    #[inline]
    #[must_use]
    pub const fn audio_channel_enabled(&self, channel: Channel) -> bool {
        self.apu.channel_enabled(channel)
    }

    #[inline]
    pub fn toggle_audio_channel(&mut self, channel: Channel) {
        self.apu.toggle_channel(channel);
    }

    #[inline]
    #[must_use]
    pub const fn fourscore(&self) -> bool {
        self.input.fourscore()
    }

    #[inline]
    pub fn set_fourscore(&mut self, enabled: bool) {
        self.input.set_fourscore(enabled);
    }
}

impl Clock for CpuBus {
    fn clock(&mut self) -> usize {
        self.cycle = self.cycle.wrapping_add(1);
        self.apu.clock();
        self.mapper_mut().clock();
        self.input.clock();

        let apu_output = self.apu.output();
        let mapper_output = match self.mapper() {
            Mapper::Exrom(ref exrom) => exrom.output(),
            Mapper::Vrc6(ref vrc6) => vrc6.output(),
            _ => 0.0,
        };
        self.mix_audio(apu_output, mapper_output);

        1
    }

    fn clock_to(&mut self, clock: u64) {
        self.ppu.clock_to(clock);
    }
}

impl Mem for CpuBus {
    fn read(&mut self, addr: u16, access: Access) -> u8 {
        let val = match addr {
            0x0000..=0x07FF => self.wram[addr as usize],
            0x4020..=0xFFFF => {
                let val = match self.mapper_mut().map_read(addr) {
                    MappedRead::Data(val) => val,
                    MappedRead::PrgRam(addr) => self.prg_ram[addr],
                    MappedRead::PrgRom(addr) => self.prg_rom[addr],
                    _ => self.open_bus,
                };
                self.genie_read(addr, val)
            }
            0x2002 => self.ppu.read_status(),
            0x2004 => self.ppu.read_oamdata(),
            0x2007 => self.ppu.read_data(),
            0x4015 => self.apu.read_status(),
            0x4016 => self.input.read(Slot::One, &self.ppu),
            0x4017 => self.input.read(Slot::Two, &self.ppu),
            0x2000 | 0x2001 | 0x2003 | 0x2005 | 0x2006 => self.ppu.open_bus(),
            0x0800..=0x1FFF => self.read(addr & 0x07FF, access), // WRAM Mirrors
            0x2008..=0x3FFF => self.read(addr & 0x2007, access), // Ppu Mirrors
            _ => self.open_bus,
        };
        self.open_bus = val;
        self.mapper_mut().cpu_bus_read(addr);
        val
    }

    fn peek(&self, addr: u16, access: Access) -> u8 {
        match addr {
            0x0000..=0x07FF => self.wram[addr as usize],
            0x4020..=0xFFFF => {
                let val = match self.mapper().map_peek(addr) {
                    MappedRead::Data(val) => val,
                    MappedRead::PrgRam(addr) => self.prg_ram[addr],
                    MappedRead::PrgRom(addr) => self.prg_rom[addr],
                    _ => self.open_bus,
                };
                self.genie_read(addr, val)
            }
            0x2002 => self.ppu.peek_status(),
            0x2004 => self.ppu.peek_oamdata(),
            0x2007 => self.ppu.peek_data(),
            0x4015 => self.apu.peek_status(),
            0x4016 => self.input.peek(Slot::One, &self.ppu),
            0x4017 => self.input.peek(Slot::Two, &self.ppu),
            0x2000 | 0x2001 | 0x2003 | 0x2005 | 0x2006 => self.ppu.open_bus(),
            0x0800..=0x1FFF => self.peek(addr & 0x07FF, access), // WRAM Mirrors
            0x2008..=0x3FFF => self.peek(addr & 0x2007, access), // Ppu Mirrors
            _ => self.open_bus,
        }
    }

    fn write(&mut self, addr: u16, val: u8, access: Access) {
        match addr {
            0x0000..=0x07FF => self.wram[addr as usize] = val,
            0x4020..=0xFFFF => {
                let prg_ram_enabled = !self.prg_ram.is_empty() && !self.prg_ram_protect;
                match self.mapper_mut().map_write(addr, val) {
                    MappedWrite::PrgRam(addr, val) if prg_ram_enabled => self.prg_ram[addr] = val,
                    MappedWrite::PrgRamProtect(protect) => self.prg_ram_protect = protect,
                    _ => (),
                }
                self.ppu.update_mirroring();
            }
            0x2000 => self.ppu.write_ctrl(val),
            0x2001 => self.ppu.write_mask(val),
            0x2003 => self.ppu.write_oamaddr(val),
            0x2004 => self.ppu.write_oamdata(val),
            0x2005 => self.ppu.write_scroll(val),
            0x2006 => self.ppu.write_addr(val),
            0x2007 => self.ppu.write_data(val),
            0x4000 => self.apu.write_ctrl(Channel::Pulse1, val),
            0x4001 => self.apu.write_sweep(Channel::Pulse1, val),
            0x4002 => self.apu.write_timer_lo(Channel::Pulse1, val),
            0x4003 => self.apu.write_timer_hi(Channel::Pulse1, val),
            0x4004 => self.apu.write_ctrl(Channel::Pulse2, val),
            0x4005 => self.apu.write_sweep(Channel::Pulse2, val),
            0x4006 => self.apu.write_timer_lo(Channel::Pulse2, val),
            0x4007 => self.apu.write_timer_hi(Channel::Pulse2, val),
            0x4008 => self.apu.write_linear_counter(Channel::Triangle, val),
            0x400A => self.apu.write_timer_lo(Channel::Triangle, val),
            0x400B => self.apu.write_timer_hi(Channel::Triangle, val),
            0x400C => self.apu.write_ctrl(Channel::Noise, val),
            0x400E => self.apu.write_timer_lo(Channel::Noise, val),
            0x400F => self.apu.write_length(Channel::Noise, val),
            0x4010 => self.apu.write_timer_lo(Channel::Dmc, val),
            0x4011 => self.apu.write_output(Channel::Dmc, val),
            0x4012 => self.apu.write_addr_load(Channel::Dmc, val),
            0x4013 => self.apu.write_length(Channel::Dmc, val),
            0x4014 => {
                self.oam_dma = true;
                self.oam_dma_addr = u16::from(val) << 8;
            }
            0x4015 => self.apu.write_status(val),
            0x4016 => self.input.write(val),
            0x4017 => self.apu.write_frame_counter(val),
            0x2002 => self.ppu.set_open_bus(val),
            0x0800..=0x1FFF => return self.write(addr & 0x07FF, val, access), // WRAM Mirrors
            0x2008..=0x3FFF => return self.write(addr & 0x2007, val, access), // Ppu Mirrors
            _ => (),
        }
        self.open_bus = val;
        self.mapper_mut().cpu_bus_write(addr, val);
    }
}

impl Regional for CpuBus {
    #[inline]
    fn region(&self) -> NesRegion {
        self.region
    }

    #[inline]
    fn set_region(&mut self, region: NesRegion) {
        self.region = region;
        self.ppu.set_region(region);
        self.apu.set_region(region);
    }
}

impl Reset for CpuBus {
    fn reset(&mut self, kind: Kind) {
        if kind == Kind::Hard {
            RamState::fill(&mut self.wram, self.ram_state);
        }
        self.ppu.reset(kind);
        self.apu.reset(kind);
    }
}

impl std::fmt::Debug for CpuBus {
    fn fmt(&self, f: &mut std::fmt::Formatter<'_>) -> std::fmt::Result {
        f.debug_struct("Bus")
            .field("wram_len", &self.wram.len())
            .field("region", &self.region)
            .field("ram_state", &self.ram_state)
            .field("battery_backed", &self.battery_backed)
            .field("prg_ram_len", &self.prg_ram.len())
            .field("prg_ram_protect", &self.prg_ram_protect)
            .field("prg_rom_len", &self.prg_rom.len())
            .field("ppu", &self.ppu)
            .field("apu", &self.apu)
            .field("input", &self.input)
            .field("oam_dma", &self.oam_dma)
            .field("oam_dma_addr", &self.oam_dma_addr)
            .field("audio_samples_len", &self.audio_samples.len())
            .field("genie_codes", &self.genie_codes.values())
            .field("cycle", &self.cycle)
            .field("open_bus", &format_args!("${:02X}", &self.open_bus))
            .finish()
    }
}

#[cfg(test)]
mod test {
    use super::*;
    use crate::cart::Cart;

    #[test]
<<<<<<< HEAD
    fn load_cart_values() {
        let mut bus = CpuBus::default();
        #[rustfmt::skip]
        let rom: [u8; 16] = [
            0x4E, 0x45, 0x53, 0x1A,
            0x00, 0x00, 0x02, 0x00,
            0x00, 0x00, 0x00, 0x00,
            0x00, 0x00, 0x00, 0x00,
        ];
        let cart = Cart::from_rom("load_cart_test", &mut rom.as_slice(), RamState::default())
            .expect("valid cart");

        let expected_mirroring = cart.mirroring();
        let expected_region = cart.region();
        let expected_battery = cart.battery_backed();
        bus.load_cart(cart);

        assert_eq!(bus.ppu.region(), expected_region, "ppu region");
        assert_eq!(bus.apu.region(), expected_region, "apu region");
        assert!(
            matches!(bus.mapper(), &Mapper::Nrom(_)),
            "mapper is Nrom: {:?}",
            bus.mapper()
=======
    fn test_bus() {
        use super::*;
        use crate::cart::Cart;
        use std::{fs::File, io::BufReader};

        let rom_file = "test_roms/cpu/nestest.nes";
        let rom = File::open(rom_file).expect("valid file");
        let mut rom = BufReader::new(rom);
        let cart = Cart::from_rom(rom_file, &mut rom, RamState::AllZeros).expect("loaded cart");
        let mut mem = Bus::default();
        mem.load_cart(cart);
        mem.write(0x0005, 0x0015);
        mem.write(0x0015, 0x0050);
        mem.write(0x0016, 0x0025);

        assert_eq!(mem.read(0x0008), 0x00, "read uninitialized byte: 0x00");
        assert_eq!(
            mem.read(0x0005),
            0x15,
            "read initialized byte: 0x{:02X}",
            0x15
        );
        assert_eq!(
            mem.read(0x0808),
            0x00,
            "read uninitialized mirror1 byte: 0x00"
        );
        assert_eq!(
            mem.read(0x0805),
            0x15,
            "read initialized mirror1 byte: 0x{:02X}",
            0x15,
        );
        assert_eq!(
            mem.read(0x1008),
            0x00,
            "read uninitialized mirror2 byte: 0x00"
        );
        assert_eq!(
            mem.read(0x1005),
            0x15,
            "read initialized mirror2 byte: 0x{:02X}",
            0x15,
>>>>>>> 0ffb9d1a
        );
        assert_eq!(bus.ppu.mirroring(), expected_mirroring, "mirroring");
        assert_eq!(bus.cart_battery_backed(), expected_battery, "battery");
    }

    #[test]
    fn load_cart_chr_rom() {
        let mut bus = CpuBus::default();
        let mut cart = Cart::empty();
        cart.chr_rom = vec![0x66; 0x2000];
        bus.load_cart(cart);

        bus.write(0x2006, 0x00, Access::Write);
        bus.write(0x2006, 0x00, Access::Write);
        bus.read(0x2007, Access::Read);
        assert_eq!(bus.read(0x2007, Access::Read), 0x66, "chr_rom start");
        bus.write(0x2006, 0x1F, Access::Write);
        bus.write(0x2006, 0xFF, Access::Write);
        bus.read(0x2007, Access::Read);
        assert_eq!(bus.read(0x2007, Access::Read), 0x66, "chr_rom end");

        // Writes disallowed
        bus.write(0x2006, 0x00, Access::Write);
        bus.write(0x2006, 0x10, Access::Write);
        bus.write(0x2007, 0x77, Access::Write);

        bus.write(0x2006, 0x00, Access::Write);
        bus.write(0x2006, 0x10, Access::Write);
        bus.read(0x2007, Access::Read);
        assert_eq!(bus.read(0x2007, Access::Read), 0x66, "chr_rom read-only");
    }

    #[test]
    fn load_cart_chr_ram() {
        let mut bus = CpuBus::default();
        let mut cart = Cart::empty();
        cart.chr_rom = vec![];
        cart.chr_ram = vec![0x66; 0x2000];
        bus.load_cart(cart);

        bus.write(0x2006, 0x00, Access::Write);
        bus.write(0x2006, 0x00, Access::Write);
        bus.read(0x2007, Access::Read);
        assert_eq!(bus.read(0x2007, Access::Read), 0x66, "chr_ram start");
        bus.write(0x2006, 0x1F, Access::Write);
        bus.write(0x2006, 0xFF, Access::Write);
        bus.read(0x2007, Access::Read);
        assert_eq!(bus.read(0x2007, Access::Read), 0x66, "chr_ram end");

        // Writes allowed
        bus.write(0x2006, 0x10, Access::Write);
        bus.write(0x2006, 0x00, Access::Write);
        bus.write(0x2007, 0x77, Access::Write);

        bus.write(0x2006, 0x10, Access::Write);
        bus.write(0x2006, 0x00, Access::Write);
        bus.read(0x2007, Access::Read);
        assert_eq!(bus.read(0x2007, Access::Read), 0x77, "chr_ram write");
    }

    #[test]
    fn genie_codes() {
        let mut bus = CpuBus::default();
        let mut cart = Cart::empty();

        let code = "YYKPOYZZ"; // The Legend of Zelda: New character with 8 Hearts
        let addr = 0x9F41;
        let orig_value = 0x22; // 3 Hearts
        let new_value = 0x77; // 8 Hearts
        cart.prg_rom[(addr & 0x7FFF) as usize] = orig_value;

        bus.load_cart(cart);
        bus.add_genie_code(code.to_string())
            .expect("valid genie code");

        assert_eq!(bus.peek(addr, Access::Read), new_value, "peek code value");
        assert_eq!(bus.read(addr, Access::Read), new_value, "read code value");
        bus.remove_genie_code(code);
        assert_eq!(bus.peek(addr, Access::Read), orig_value, "peek orig value");
        assert_eq!(bus.read(addr, Access::Read), orig_value, "read orig value");
    }

    #[test]
    fn clock() {
        let mut bus = CpuBus::default();

        bus.clock_to(12);
        assert_eq!(bus.ppu.master_clock(), 12, "ppu clock");
        bus.clock();
        assert_eq!(bus.apu.cycle(), 1, "apu clock");
    }

    #[test]
    fn read_write_ram() {
        let mut bus = CpuBus::default();

        bus.write(0x0001, 0x66, Access::Write);
        assert_eq!(bus.peek(0x0001, Access::Read), 0x66, "peek ram");
        assert_eq!(bus.read(0x0001, Access::Read), 0x66, "read ram");
        assert_eq!(bus.read(0x0801, Access::Read), 0x66, "peek mirror 1");
        assert_eq!(bus.read(0x0801, Access::Read), 0x66, "read mirror 1");
        assert_eq!(bus.read(0x1001, Access::Read), 0x66, "peek mirror 2");
        assert_eq!(bus.read(0x1001, Access::Read), 0x66, "read mirror 2");
        assert_eq!(bus.read(0x1801, Access::Read), 0x66, "peek mirror 3");
        assert_eq!(bus.read(0x1801, Access::Read), 0x66, "read mirror 3");

        bus.write(0x0802, 0x77, Access::Write);
        assert_eq!(bus.read(0x0002, Access::Read), 0x77, "write mirror 1");
        bus.write(0x1002, 0x88, Access::Write);
        assert_eq!(bus.read(0x0002, Access::Read), 0x88, "write mirror 2");
        bus.write(0x1802, 0x99, Access::Write);
        assert_eq!(bus.read(0x0002, Access::Read), 0x99, "write mirror 3");
    }

    #[test]
    #[ignore = "todo"]
    fn read_write_ppu() {
        // read: PPUSTATUS, OAMDATA, PPUDATA + Mirrors
        // peek: PPUSTATUS, OAMDATA, PPUDATA + Mirrors
        // write: PPUCTRL, PPUMASK, OAMADDR, OAMDATA, PPUSCROLL, PPUADDR, PPUDATA + Mirrors
        todo!()
    }

    #[test]
    #[ignore = "todo"]
    fn read_write_apu() {
        // read: APU_STATUS
        // write: APU_STATUS, APU_FRAME_COUNTER
        todo!()
    }

    #[test]
    #[ignore = "todo"]
    fn write_apu_pulse() {
        // write: APU_CTRL_PULSE1, APU_SWEEP_PULSE1, APU_TIMER_LO_PULSE1, APU_TIMER_HI_PULSE1
        // write: APU_CTRL_PULSE2, APU_SWEEP_PULSE2, APU_TIMER_LO_PULSE2, APU_TIMER_HI_PULSE2
        todo!();
    }

    #[test]
    #[ignore = "todo"]
    fn write_apu_triangle() {
        // write: APU_LIN_CTR_TRIANGLE, APU_TIMER_LO_TRIANGLE, APU_TIMER_HI_TRIANGLE
        todo!();
    }

    #[test]
    #[ignore = "todo"]
    fn write_apu_noise() {
        // write: APU_CTRL_NOISE, APU_TIMER_NOISE, APU_LENGTH_NOISE
        todo!()
    }

    #[test]
    #[ignore = "todo"]
    fn write_dmc() {
        // write: APU_TIMER_DMC, APU_OUTPUT_DMC, APU_ADDR_LOAD_DMC, APU_LENGTH_DMC
        todo!()
    }

    #[test]
    #[ignore = "todo"]
    fn read_write_input() {
        todo!()
    }

    #[test]
    #[ignore = "todo"]
    fn read_write_mapper() {
        todo!()
    }

    #[test]
    #[ignore = "todo"]
    fn reset() {
        todo!()
    }
}<|MERGE_RESOLUTION|>--- conflicted
+++ resolved
@@ -349,7 +349,7 @@
 }
 
 impl Mem for CpuBus {
-    fn read(&mut self, addr: u16, access: Access) -> u8 {
+    fn read(&mut self, addr: u16, _access: Access) -> u8 {
         let val = match addr {
             0x0000..=0x07FF => self.wram[addr as usize],
             0x4020..=0xFFFF => {
@@ -368,8 +368,8 @@
             0x4016 => self.input.read(Slot::One, &self.ppu),
             0x4017 => self.input.read(Slot::Two, &self.ppu),
             0x2000 | 0x2001 | 0x2003 | 0x2005 | 0x2006 => self.ppu.open_bus(),
-            0x0800..=0x1FFF => self.read(addr & 0x07FF, access), // WRAM Mirrors
-            0x2008..=0x3FFF => self.read(addr & 0x2007, access), // Ppu Mirrors
+            0x0800..=0x1FFF => self.read(addr & 0x07FF, _access), // WRAM Mirrors
+            0x2008..=0x3FFF => self.read(addr & 0x2007, _access), // Ppu Mirrors
             _ => self.open_bus,
         };
         self.open_bus = val;
@@ -377,7 +377,7 @@
         val
     }
 
-    fn peek(&self, addr: u16, access: Access) -> u8 {
+    fn peek(&self, addr: u16, _access: Access) -> u8 {
         match addr {
             0x0000..=0x07FF => self.wram[addr as usize],
             0x4020..=0xFFFF => {
@@ -396,13 +396,13 @@
             0x4016 => self.input.peek(Slot::One, &self.ppu),
             0x4017 => self.input.peek(Slot::Two, &self.ppu),
             0x2000 | 0x2001 | 0x2003 | 0x2005 | 0x2006 => self.ppu.open_bus(),
-            0x0800..=0x1FFF => self.peek(addr & 0x07FF, access), // WRAM Mirrors
-            0x2008..=0x3FFF => self.peek(addr & 0x2007, access), // Ppu Mirrors
+            0x0800..=0x1FFF => self.peek(addr & 0x07FF, _access), // WRAM Mirrors
+            0x2008..=0x3FFF => self.peek(addr & 0x2007, _access), // Ppu Mirrors
             _ => self.open_bus,
         }
     }
 
-    fn write(&mut self, addr: u16, val: u8, access: Access) {
+    fn write(&mut self, addr: u16, val: u8, _access: Access) {
         match addr {
             0x0000..=0x07FF => self.wram[addr as usize] = val,
             0x4020..=0xFFFF => {
@@ -447,8 +447,8 @@
             0x4016 => self.input.write(val),
             0x4017 => self.apu.write_frame_counter(val),
             0x2002 => self.ppu.set_open_bus(val),
-            0x0800..=0x1FFF => return self.write(addr & 0x07FF, val, access), // WRAM Mirrors
-            0x2008..=0x3FFF => return self.write(addr & 0x2007, val, access), // Ppu Mirrors
+            0x0800..=0x1FFF => return self.write(addr & 0x07FF, val, _access), // WRAM Mirrors
+            0x2008..=0x3FFF => return self.write(addr & 0x2007, val, _access), // Ppu Mirrors
             _ => (),
         }
         self.open_bus = val;
@@ -509,7 +509,6 @@
     use crate::cart::Cart;
 
     #[test]
-<<<<<<< HEAD
     fn load_cart_values() {
         let mut bus = CpuBus::default();
         #[rustfmt::skip]
@@ -533,51 +532,6 @@
             matches!(bus.mapper(), &Mapper::Nrom(_)),
             "mapper is Nrom: {:?}",
             bus.mapper()
-=======
-    fn test_bus() {
-        use super::*;
-        use crate::cart::Cart;
-        use std::{fs::File, io::BufReader};
-
-        let rom_file = "test_roms/cpu/nestest.nes";
-        let rom = File::open(rom_file).expect("valid file");
-        let mut rom = BufReader::new(rom);
-        let cart = Cart::from_rom(rom_file, &mut rom, RamState::AllZeros).expect("loaded cart");
-        let mut mem = Bus::default();
-        mem.load_cart(cart);
-        mem.write(0x0005, 0x0015);
-        mem.write(0x0015, 0x0050);
-        mem.write(0x0016, 0x0025);
-
-        assert_eq!(mem.read(0x0008), 0x00, "read uninitialized byte: 0x00");
-        assert_eq!(
-            mem.read(0x0005),
-            0x15,
-            "read initialized byte: 0x{:02X}",
-            0x15
-        );
-        assert_eq!(
-            mem.read(0x0808),
-            0x00,
-            "read uninitialized mirror1 byte: 0x00"
-        );
-        assert_eq!(
-            mem.read(0x0805),
-            0x15,
-            "read initialized mirror1 byte: 0x{:02X}",
-            0x15,
-        );
-        assert_eq!(
-            mem.read(0x1008),
-            0x00,
-            "read uninitialized mirror2 byte: 0x00"
-        );
-        assert_eq!(
-            mem.read(0x1005),
-            0x15,
-            "read initialized mirror2 byte: 0x{:02X}",
-            0x15,
->>>>>>> 0ffb9d1a
         );
         assert_eq!(bus.ppu.mirroring(), expected_mirroring, "mirroring");
         assert_eq!(bus.cart_battery_backed(), expected_battery, "battery");
